--- conflicted
+++ resolved
@@ -15,7 +15,6 @@
   - make mock-install
   - make mock
 
-<<<<<<< HEAD
 jobs:
   include:
     - stage: Lint
@@ -23,11 +22,7 @@
     - stage: Test unit and integration
       script: make test-unit-coverage
     - stage: Test e2e
-      script: travis_wait make test-e2e
-=======
-script:
-  - make ci
->>>>>>> 1c8d32c4
+      script: make test-e2e
 
 cache:
   directories:
